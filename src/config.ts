--- conflicted
+++ resolved
@@ -1,133 +1,122 @@
-/*
- *  Copyright Amazon.com, Inc. or its affiliates. All Rights Reserved.
- *  SPDX-License-Identifier: Apache-2.0
- */
-
-import { FhirConfig, FhirVersion, stubs, BASE_R4_RESOURCES, BASE_STU3_RESOURCES } from 'fhir-works-on-aws-interface';
-import { ElasticSearchService } from 'fhir-works-on-aws-search-es';
-import {
-    DynamoDb,
-    DynamoDbDataService,
-    DynamoDbBundleService,
-    S3DataService,
-    DynamoDbUtil,
-} from 'fhir-works-on-aws-persistence-ddb';
-<<<<<<< HEAD
-import { SMARTHandler } from 'fhir-works-on-aws-authz-smart';
-import { createAuthZConfig } from './authZConfig';
-import { SUPPORTED_R4_RESOURCES, SUPPORTED_STU3_RESOURCES } from './constants';
-=======
-import RBACRules from './RBACRules';
->>>>>>> 83b899d2
-
-const { IS_OFFLINE } = process.env;
-
-// When running serverless offline, env vars are expressed as '[object Object]'
-// https://github.com/serverless/serverless/issues/7087
-// As of May 14, 2020, this bug has not been fixed and merged in
-// https://github.com/serverless/serverless/pull/7147
-const OAuthUrl =
-    process.env.OAUTH2_DOMAIN_ENDPOINT === '[object Object]' || process.env.OAUTH2_DOMAIN_ENDPOINT === undefined
-        ? 'https://OAUTH2.com'
-        : process.env.OAUTH2_DOMAIN_ENDPOINT;
-const apiUrl =
-    process.env.API_URL === '[object Object]' || process.env.API_URL === undefined
-        ? 'https://API_URL.com'
-        : process.env.API_URL;
-
-const fhirVersion: FhirVersion = '4.0.1';
-<<<<<<< HEAD
-const authService = IS_OFFLINE ? stubs.passThroughAuthz : new SMARTHandler(createAuthZConfig(apiUrl, OAuthUrl));
-=======
-const baseResources = fhirVersion === '4.0.1' ? BASE_R4_RESOURCES : BASE_STU3_RESOURCES;
-const authService = IS_OFFLINE ? stubs.passThroughAuthz : new RBACHandler(RBACRules(baseResources), fhirVersion);
->>>>>>> 83b899d2
-const dynamoDbDataService = new DynamoDbDataService(DynamoDb);
-const dynamoDbBundleService = new DynamoDbBundleService(DynamoDb);
-const esSearch = new ElasticSearchService(
-    [
-        {
-            key: 'documentStatus',
-            value: ['AVAILABLE'],
-            comparisonOperator: '==',
-            logicalOperator: 'AND',
-        },
-    ],
-    DynamoDbUtil.cleanItem,
-    fhirVersion,
-);
-const s3DataService = new S3DataService(dynamoDbDataService, fhirVersion);
-
-const OAuthUrl =
-    process.env.OAUTH2_DOMAIN_ENDPOINT === '[object Object]' || process.env.OAUTH2_DOMAIN_ENDPOINT === undefined
-        ? 'https://OAUTH2.com'
-        : process.env.OAUTH2_DOMAIN_ENDPOINT;
-
-export const fhirConfig: FhirConfig = {
-    configVersion: 1.0,
-    productInfo: {
-        orgName: 'Organization Name',
-    },
-    auth: {
-        authorization: authService,
-        // Used in Capability Statement Generation only
-        strategy: {
-<<<<<<< HEAD
-            service: 'SMART-on-FHIR',
-            oauthPolicy: {
-                authorizationEndpoint: `${OAuthUrl}/authorize`,
-                tokenEndpoint: `${OAuthUrl}/token`,
-                introspectionEndpoint: `${OAuthUrl}/introspect`,
-                revocationEndpoint: `${OAuthUrl}/revoke`,
-                capabilities: [
-                    'context-ehr-patient',
-                    'context-ehr-encounter',
-                    'context-standalone-patient',
-                    'context-standalone-encounter',
-                    'permission-patient',
-                    'permission-user',
-                ], // https://www.hl7.org/fhir/valueset-smart-capabilities.html
-=======
-            service: 'OAuth',
-            oauthPolicy: {
-                authorizationEndpoint: `${OAuthUrl}/authorize`,
-                tokenEndpoint: `${OAuthUrl}/token`,
->>>>>>> 83b899d2
-            },
-        },
-    },
-    server: {
-        url: apiUrl,
-    },
-    logging: {
-        // Unused at this point
-        level: 'error',
-    },
-
-    profile: {
-        systemOperations: ['transaction'],
-        bundle: dynamoDbBundleService,
-        systemHistory: stubs.history,
-        systemSearch: stubs.search,
-        bulkDataAccess: dynamoDbDataService,
-        fhirVersion,
-        genericResource: {
-            operations: ['create', 'read', 'update', 'delete', 'vread', 'search-type'],
-            fhirVersions: [fhirVersion],
-            persistence: dynamoDbDataService,
-            typeSearch: esSearch,
-            typeHistory: stubs.history,
-        },
-        resources: {
-            Binary: {
-                operations: ['create', 'read', 'update', 'delete', 'vread'],
-                fhirVersions: [fhirVersion],
-                persistence: s3DataService,
-                typeSearch: stubs.search,
-                typeHistory: stubs.history,
-            },
-        },
-    },
-};
-
-export const genericResources = baseResources;
+/*
+ *  Copyright Amazon.com, Inc. or its affiliates. All Rights Reserved.
+ *  SPDX-License-Identifier: Apache-2.0
+ */
+
+import { FhirConfig, FhirVersion, stubs, BASE_R4_RESOURCES, BASE_STU3_RESOURCES } from 'fhir-works-on-aws-interface';
+import { ElasticSearchService } from 'fhir-works-on-aws-search-es';
+import {
+    DynamoDb,
+    DynamoDbDataService,
+    DynamoDbBundleService,
+    S3DataService,
+    DynamoDbUtil,
+} from 'fhir-works-on-aws-persistence-ddb';
+import { SMARTHandler } from 'fhir-works-on-aws-authz-smart';
+import { createAuthZConfig } from './authZConfig';
+
+const { IS_OFFLINE } = process.env;
+
+// When running serverless offline, env vars are expressed as '[object Object]'
+// https://github.com/serverless/serverless/issues/7087
+// As of May 14, 2020, this bug has not been fixed and merged in
+// https://github.com/serverless/serverless/pull/7147
+const issuerEndpoint =
+    process.env.ISSUER_ENDPOINT === '[object Object]' || process.env.ISSUER_ENDPOINT === undefined
+        ? 'https://OAUTH2.com'
+        : process.env.ISSUER_ENDPOINT;
+const oAuth2ApiEndpoint =
+    process.env.OAUTH2_API_ENDPOINT === '[object Object]' || process.env.OAUTH2_API_ENDPOINT === undefined
+        ? 'https://OAUTH2.com'
+        : process.env.OAUTH2_API_ENDPOINT;
+const patientPickerEndpoint =
+    process.env.PATIENT_PICKER_ENDPOINT === '[object Object]' || process.env.PATIENT_PICKER_ENDPOINT === undefined
+        ? 'https://OAUTH2.com'
+        : process.env.PATIENT_PICKER_ENDPOINT;
+const apiUrl =
+    process.env.API_URL === '[object Object]' || process.env.API_URL === undefined
+        ? 'https://API_URL.com'
+        : process.env.API_URL;
+
+const fhirVersion: FhirVersion = '4.0.1';
+const authService = IS_OFFLINE
+    ? stubs.passThroughAuthz
+    : new SMARTHandler(createAuthZConfig(apiUrl, issuerEndpoint, `${oAuth2ApiEndpoint}/keys`), apiUrl, fhirVersion);
+const baseResources = fhirVersion === '4.0.1' ? BASE_R4_RESOURCES : BASE_STU3_RESOURCES;
+const dynamoDbDataService = new DynamoDbDataService(DynamoDb);
+const dynamoDbBundleService = new DynamoDbBundleService(DynamoDb);
+const esSearch = new ElasticSearchService(
+    [
+        {
+            key: 'documentStatus',
+            value: ['AVAILABLE'],
+            comparisonOperator: '==',
+            logicalOperator: 'AND',
+        },
+    ],
+    DynamoDbUtil.cleanItem,
+    fhirVersion,
+);
+const s3DataService = new S3DataService(dynamoDbDataService, fhirVersion);
+
+export const fhirConfig: FhirConfig = {
+    configVersion: 1.0,
+    productInfo: {
+        orgName: 'Organization Name',
+    },
+    auth: {
+        authorization: authService,
+        // Used in Capability Statement Generation only
+        strategy: {
+            service: 'SMART-on-FHIR',
+            oauthPolicy: {
+                authorizationEndpoint: `${patientPickerEndpoint}/authorize`,
+                tokenEndpoint: `${patientPickerEndpoint}/token`,
+                introspectionEndpoint: `${oAuth2ApiEndpoint}/introspect`,
+                revocationEndpoint: `${oAuth2ApiEndpoint}/revoke`,
+                capabilities: [
+                    'context-ehr-patient',
+                    'context-ehr-encounter',
+                    'context-standalone-patient',
+                    'context-standalone-encounter',
+                    'permission-patient',
+                    'permission-user',
+                ], // https://www.hl7.org/fhir/valueset-smart-capabilities.html
+            },
+        },
+    },
+    server: {
+        url: apiUrl,
+    },
+    logging: {
+        // Unused at this point
+        level: 'error',
+    },
+
+    profile: {
+        systemOperations: ['transaction'],
+        bundle: dynamoDbBundleService,
+        systemHistory: stubs.history,
+        systemSearch: stubs.search,
+        bulkDataAccess: dynamoDbDataService,
+        fhirVersion,
+        genericResource: {
+            operations: ['create', 'read', 'update', 'delete', 'vread', 'search-type'],
+            fhirVersions: [fhirVersion],
+            persistence: dynamoDbDataService,
+            typeSearch: esSearch,
+            typeHistory: stubs.history,
+        },
+        resources: {
+            Binary: {
+                operations: ['create', 'read', 'update', 'delete', 'vread'],
+                fhirVersions: [fhirVersion],
+                persistence: s3DataService,
+                typeSearch: stubs.search,
+                typeHistory: stubs.history,
+            },
+        },
+    },
+};
+
+export const genericResources = baseResources;